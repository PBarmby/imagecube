--- conflicted
+++ resolved
@@ -895,7 +895,7 @@
         if (os.path.isdir(subdir)):
             log.info("Removing " + subdir)
             shutil.rmtree(subdir)
-
+    return
 
 #if __name__ == '__main__':
 def main(args=None):
@@ -925,6 +925,10 @@
     kernel_directory = ''
     im_pixsc = ''
 
+    # note start time for log
+    start_time = datetime.now()
+
+    # parse arguments
     if args !=None:
         arglist = string.split(args)
     else:
@@ -936,106 +940,8 @@
         else:
             return
 
-    start_time = datetime.now()
-
-    if (do_cleanup):
+    if (do_cleanup): # cleanup and exit
         cleanup_output_files()
-        if __name__ == '__main__':
-            sys.exit()
-        else:
-            return
-
-    # if not just cleaning up, make a log file which records input parameters
-    logfile_name = 'imagecube_'+ start_time.strftime('%Y-%m-%d_%H%M%S') + '.log'
-<<<<<<< HEAD
-    with log.log_to_file(logfile_name,filter_origin='imagecube.imagecube'):
-    	log.info('imagecube started at %s' % start_time.strftime('%Y-%m-%d_%H%M%S'))
-    	log.info('imagecube called with arguments %s' % sys.argv[1:])
-    	
-    	# Grab all of the .fits and .fit files in the specified directory
-    	all_files = glob.glob(image_directory + "/*.fit*")
-    	# no use doing anything if there aren't any files!
-    	if len(all_files) == 0:
-    	    warnings.warn('No fits found in directory' % image_directory, AstropyUserWarning )
-    	    sys.exit()
-    	
-    	# Lists to store information
-    	global image_data
-    	global converted_data
-    	global registered_data
-    	global convolved_data
-    	global resampled_data
-    	global headers
-    	global filenames
-    	image_data = []
-    	converted_data = []
-    	registered_data = []
-    	convolved_data = []
-    	resampled_data = []
-    	headers = []
-    	filenames = []
-    	
-    	for (i,fitsfile) in enumerate(all_files):
-    	    hdulist = fits.open(fitsfile)
-    	    img_extens = find_image_planes(hdulist)
-    	    # NOTETOSELF: right now we are just using the *first* image extension in a file
-    	    #             which is not what we want to do, ultimately.
-    	    header = hdulist[img_extens[0]].header
-    	    image = hdulist[img_extens[0]].data
-    	    # Strip the .fit or .fits extension from the filename so we can append
-    	    # things to it later on
-    	    filename = os.path.splitext(hdulist.filename())[0]
-    	    hdulist.close()
-    	    # check to see if image has reasonable scale & orientation
-    	    # NOTETOSELF: should this really be here? It's not relevant for just flux conversion.
-    	    #             want separate loop over image planes, after finishing file loop
-    	    pixelscale = get_pixel_scale(header)
-    	    fov = pixelscale * float(header['NAXIS1'])
-    	    log.info("Checking %s: is pixel scale (%.2f\") < ang_size (%.2f\") < FOV (%.2f\") ?"% (fitsfile,pixelscale, ang_size,fov))
-    	    if (pixelscale < ang_size < fov):
-    	        try:
-    	            wavelength = header['WAVELNTH'] 
-    	            header['WAVELNTH'] = (wavelength, 'micron') # SOPHIA: why are we reading the keyword then setting it?
-    	            image_data.append(image)
-    	            headers.append(header)
-    	            filenames.append(filename)
-    	        except KeyError:
-    	            warnings.warn('Image %s has no WAVELNTH keyword, will not be used' % filename, AstropyUserWarning)
-    	    else:
-    	        warnings.warn("Image %s does not meet the above criteria." % filename, AstropyUserWarning) 
-    	
-    	# Sort the lists by their WAVELNTH value
-    	images_with_headers_unsorted = zip(image_data, headers, filenames)
-    	images_with_headers = sorted(images_with_headers_unsorted, 
-    	                             key=lambda header: header[1]['WAVELNTH'])
-    	
-    	if (do_conversion):
-    	    convert_images(images_with_headers)
-    	
-    	if (do_registration):
-    	    register_images(images_with_headers)
-    	
-    	if (do_convolution):
-    	    convolve_images(images_with_headers)
-    	
-    	if (do_resampling):
-    	    resample_images(images_with_headers,logfile_name)
-    	
-    	if (do_seds):
-    	    output_seds(images_with_headers)
-    	
-    	sys.exit()
-=======
-    logf = open(logfile_name, 'w')
-    logf.write(start_time.strftime('%Y-%m-%d_%H%M%S'))
-    logf.write(': imagecube called with arguments %s' % arglist)
-    logf.close()
-
-    # Grab all of the .fits and .fit files in the specified directory
-    all_files = glob.glob(image_directory + "/*.fit*")
-    # no use doing anything if there aren't any files!
-    if len(all_files) == 0:
-        warnings.warn('No fits files found in directory %s' % image_directory, AstropyUserWarning )
         if __name__ == '__main__':
             sys.exit()
         else:
@@ -1057,57 +963,75 @@
     headers = []
     filenames = []
 
-    for (i,fitsfile) in enumerate(all_files):
-        hdulist = fits.open(fitsfile)
-        img_extens = find_image_planes(hdulist)
-        # NOTETOSELF: right now we are just using the *first* image extension in a file
-        #             which is not what we want to do, ultimately.
-        header = hdulist[img_extens[0]].header
-        image = hdulist[img_extens[0]].data
-        # Strip the .fit or .fits extension from the filename so we can append
-        # things to it later on
-        filename = os.path.splitext(hdulist.filename())[0]
-        hdulist.close()
-        # check to see if image has reasonable scale & orientation
-        # NOTETOSELF: should this really be here? It's not relevant for just flux conversion.
-        #             want separate loop over image planes, after finishing file loop
-        pixelscale = get_pixel_scale(header)
-        fov = pixelscale * float(header['NAXIS1'])
-        log.info("Checking %s: is pixel scale (%.2f\") < ang_size (%.2f\") < FOV (%.2f\") ?"% (fitsfile,pixelscale, ang_size,fov))
-        if (pixelscale < ang_size < fov):
-            try:
-                wavelength = header['WAVELNTH'] 
-                header['WAVELNTH'] = (wavelength, 'micron') # SOPHIA: why are we reading the keyword then setting it?
-                image_data.append(image)
-                headers.append(header)
-                filenames.append(filename)
-            except KeyError:
-                warnings.warn('Image %s has no WAVELNTH keyword, will not be used' % filename, AstropyUserWarning)
-        else:
-            warnings.warn("Image %s does not meet the above criteria." % filename, AstropyUserWarning) 
-
-    # Sort the lists by their WAVELNTH value
-    images_with_headers_unsorted = zip(image_data, headers, filenames)
-    images_with_headers = sorted(images_with_headers_unsorted, 
-                                 key=lambda header: header[1]['WAVELNTH'])
-
-    if (do_conversion):
-        convert_images(images_with_headers)
-
-    if (do_registration):
-        register_images(images_with_headers)
-
-    if (do_convolution):
-        convolve_images(images_with_headers)
-
-    if (do_resampling):
-        resample_images(images_with_headers, logfile_name)
-
-    if (do_seds):
-        output_seds(images_with_headers)
-
-    if __name__ == '__main__':
-        sys.exit()
-    else:
-        return
->>>>>>> b11ff665
+    # if not just cleaning up, make a log file which records input parameters
+    logfile_name = 'imagecube_'+ start_time.strftime('%Y-%m-%d_%H%M%S') + '.log'
+    with log.log_to_file(logfile_name,filter_origin='imagecube.imagecube'):
+    	log.info('imagecube started at %s' % start_time.strftime('%Y-%m-%d_%H%M%S'))
+    	log.info('imagecube called with arguments %s' % sys.argv[1:])
+
+	# Grab all of the .fits and .fit files in the specified directory
+        all_files = glob.glob(image_directory + "/*.fit*")
+        # no use doing anything if there aren't any files!
+        if len(all_files) == 0:
+            warnings.warn('No fits files found in directory %s' % image_directory, AstropyUserWarning )
+            if __name__ == '__main__':
+                sys.exit()
+            else:
+                return
+	
+        # get images
+        for (i,fitsfile) in enumerate(all_files):
+	     hdulist = fits.open(fitsfile)
+	     img_extens = find_image_planes(hdulist)
+	     # NOTETOSELF: right now we are just using the *first* image extension in a file
+	     #             which is not what we want to do, ultimately.
+	     header = hdulist[img_extens[0]].header
+	     image = hdulist[img_extens[0]].data
+	     # Strip the .fit or .fits extension from the filename so we can append
+	     # things to it later on
+	     filename = os.path.splitext(hdulist.filename())[0]
+	     hdulist.close()
+	     # check to see if image has reasonable scale & orientation
+	     # NOTETOSELF: should this really be here? It's not relevant for just flux conversion.
+	     #             want separate loop over image planes, after finishing file loop
+	     pixelscale = get_pixel_scale(header)
+	     fov = pixelscale * float(header['NAXIS1'])
+	     log.info("Checking %s: is pixel scale (%.2f\") < ang_size (%.2f\") < FOV (%.2f\") ?"% (fitsfile,pixelscale, ang_size,fov))
+	     if (pixelscale < ang_size < fov):
+	         try:
+	             wavelength = header['WAVELNTH'] 
+	             header['WAVELNTH'] = (wavelength, 'micron') # add the unit if it's not already there
+	             image_data.append(image)
+	             headers.append(header)
+	             filenames.append(filename)
+	         except KeyError:
+	             warnings.warn('Image %s has no WAVELNTH keyword, will not be used' % filename, AstropyUserWarning)
+	     else:
+	         warnings.warn("Image %s does not meet the above criteria." % filename, AstropyUserWarning) 
+	
+	    # Sort the lists by their WAVELNTH value
+	    images_with_headers_unsorted = zip(image_data, headers, filenames)
+	    images_with_headers = sorted(images_with_headers_unsorted, 
+	                                 key=lambda header: header[1]['WAVELNTH'])
+	
+	    if (do_conversion):
+	        convert_images(images_with_headers)
+	
+	    if (do_registration):
+	        register_images(images_with_headers)
+	
+	    if (do_convolution):
+	        convolve_images(images_with_headers)
+	
+	    if (do_resampling):
+	        resample_images(images_with_headers, logfile_name)
+	
+	    if (do_seds):
+	        output_seds(images_with_headers)
+                
+            # all done!
+            log.info('All tasks completed.')
+	    if __name__ == '__main__':
+	        sys.exit()
+	    else:
+	        return